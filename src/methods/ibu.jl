# 
# CherenkovDeconvolution.jl
# Copyright 2018, 2019 Mirko Bunse
# 
# 
# Deconvolution methods for Cherenkov astronomy and other use cases in experimental physics.
# 
# 
# CherenkovDeconvolution.jl is free software: you can redistribute it and/or modify
# it under the terms of the GNU General Public License as published by
# the Free Software Foundation, either version 3 of the License, or
# (at your option) any later version.
# 
# This program is distributed in the hope that it will be useful,
# but WITHOUT ANY WARRANTY; without even the implied warranty of
# MERCHANTABILITY or FITNESS FOR A PARTICULAR PURPOSE.  See the
# GNU General Public License for more details.
# 
# You should have received a copy of the GNU General Public License
# along with CherenkovDeconvolution.jl.  If not, see <http://www.gnu.org/licenses/>.
# 
"""
    ibu(data, train, x, y[, bins]; kwargs...)

    ibu(x_data, x_train, y_train[, bins]; kwargs...)

    ibu(R, g; kwargs...)


Deconvolve the observed data applying the *Iterative Bayesian Unfolding* trained on the
given training set.

The first form of this function works on the two DataFrames `data` and `train`, where `y`
specifies the target column to be deconvolved (this column has to be present in `train`)
and `x` specifies the observed column present in both DataFrames. The second form accordingly
works on vectors and the third form makes use of a pre-defined detector response matrix `R`
and an observed (discrete) probability density `g`. In the first two forms, `R` and `g` are
directly obtained from the data and the keyword arguments.

<<<<<<< HEAD
This function wraps `ibu(R, g; kwargs...)`, constructing `R` and `g` from the examples in
the three arrays.
"""
function ibu(x_data::AbstractArray{T, 1},
             x_train::AbstractArray{T, 1},
             y_train::AbstractArray{T, 1},
             bins::AbstractArray{T, 1} = 1:maximum(y_train);
             kwargs...) where T<:Int
                     
    bins_x = 1:maximum(vcat(x_data, x_train)) # no need to provide this as an argument
    
    # recode indices
    recode_dict, y_train = _recode_indices(bins, y_train)
    _, x_train, x_data   = _recode_indices(bins_x, x_train, x_data)
    kwargs_dict = Dict{Symbol, Any}(kwargs)
    if haskey(kwargs_dict, :f_0)
        kwargs_dict[:f_0] = _check_prior(kwargs_dict[:f_0], recode_dict)
    end
    if haskey(kwargs_dict, :inspect)
        fun = kwargs_dict[:inspect] # inspection function
        kwargs_dict[:inspect] = (f, args...) -> fun(_recode_result(f, recode_dict), args...)
    end
    
    # prepare arguments
    R = Util.fit_R(y_train, x_train, bins_y = bins, bins_x = bins_x)
    g = Util.fit_pdf(x_data, bins_x)
    
    # deconvolve
    f = ibu(R, g; kwargs_dict...)
    return _recode_result(f, recode_dict) # revert recoding of labels
    
end
=======
The vectors `x_data`, `x_train`, and `y_train` (or accordingly `data[x]`, `train[x]`, and
`train[y]`) must contain label/observation indices rather than actual values. All expected
indices in `y_train` are optionally provided as `bins`.
>>>>>>> e09d7be5


**Keyword arguments**

- `f_0 = ones(m) ./ m`
  defines the prior, which is uniform by default.
- `smoothing = Base.identity`
  is a function that optionally applies smoothing in between iterations. The operation is
  neither applied to the initial prior, nor to the final result. The function `inspect` is
  called before the smoothing is performed.
- `K = 3`
  is the maximum number of iterations.
- `epsilon = 0.0`
  is the minimum symmetric Chi Square distance between iterations. If the actual distance is
  below this threshold, convergence is assumed and the algorithm stops.
- `fit_ratios = false`
  determines if ratios are fitted (i.e. `R` has to contain counts so that the ratio
  `f_est / f_train` is estimated) or if the probability density `f_est` is fitted directly.
- `inspect = nothing`
  is a function `(f_k::Vector, k::Int, chi2s::Float64) -> Any` optionally called in every
  iteration.
<<<<<<< HEAD
"""
function ibu(R::Matrix{Float64}, g::Array{T, 1};
             f_0::Array{Float64, 1} = Float64[],
             smoothing::Function = Base.identity,
             K::Int = 3,
             epsilon::Float64 = 0.0,
             inspect::Function = (args...) -> nothing,
             loggingstream::IO = devnull) where T<:Number
=======
- `loggingstream = DevNull`
  is an optional `IO` stream to write log messages to.


**Caution:** According to the value of `fit_ratios`, the keyword argument `f_0` specifies a
ratio prior or a pdf prior, but only in the third form. In the second form, `f_0` always
specifies a pdf prior.
"""
ibu( data   :: AbstractDataFrame,
     train  :: AbstractDataFrame,
     x      :: Symbol,
     y      :: Symbol,
     bins_y :: AbstractVector = 1:maximum(train[y]);
     kwargs... ) =
  ibu(data[x], train[x], train[y], bins_y; kwargs...) # DataFrame form


# Vector form
ibu( x_data  :: AbstractVector{T},
     x_train :: AbstractVector{T},
     y_train :: AbstractVector{T},
     bins_y  :: AbstractVector{T} = 1:maximum(y_train);
     kwargs... ) where T<:Int =
  _discrete_deconvolution(ibu, x_data, x_train, y_train, bins_y, Dict{Symbol, Any}(kwargs))


function ibu(R::Matrix{TR}, g::Vector{Tg};
             f_0::Vector{Float64} = Float64[],
             smoothing::Function = Base.identity,
             K::Int = 3,
             epsilon::Float64 = 0.0,
             fit_ratios::Bool = false,
             inspect::Function = (args...) -> nothing,
             loggingstream::IO = DevNull) where {TR<:Number, Tg<:Number}
>>>>>>> e09d7be5
    
    # check arguments
    if size(R, 1) != length(g)
        throw(DimensionMismatch("dim(g) = $(length(g)) is not equal to the observable dimension $(size(R, 1)) of R"))
    end
    
    if loggingstream != devnull
        @warn "The argument 'loggingstream' is deprecated in v0.1.0. Use the 'with_logger' functionality of julia-0.7 and above." _group=:depwarn
    end
    
    # initial estimate
    f = _check_prior(f_0, size(R, 2), fit_ratios) # do not normalize if ratios are fitted
    inspect(f, 0, NaN) # inspect prior
    
    # iterative Bayesian deconvolution
    for k in 1:K
        
        # == smoothing in between iterations ==
        f_prev_smooth = k > 1 ? smoothing(f) : f # do not smooth the initial estimate
        f_prev = f # unsmoothed estimate required for convergence check
        # = = = = = = = = = = = = = = = = = = =
        
        # === apply Bayes' rule ===
        f = _ibu_reverse_transfer(R, f_prev_smooth) * g
        if !fit_ratios
            f = Util.normalizepdf(f, warn=false)
        end
        # = = = = = = = = = = = = =
        
        # monitor progress
        chi2s = Util.chi2s(f_prev, f, false) # Chi Square distance between iterations
        @debug "IBU iteration $k/$K (chi2s = $chi2s)"
        inspect(f, k, chi2s)
        
        # stop when convergence is assumed
        if chi2s < epsilon
            @debug "IBU convergence assumed from chi2s = $chi2s < epsilon = $epsilon"
            break
        end
        
    end
    
    return f # return last estimate
    
end

# reverse the transfer with Bayes' rule, given the transfer matrix R and the prior f_0
<<<<<<< HEAD
function _ibu_reverse_transfer(R::Matrix{Float64}, f_0::Array{Float64, 1})
    B = zero(R')
=======
function _ibu_reverse_transfer(R::Matrix{T}, f_0::Vector{Float64}) where T<:Number
    B = zeros(Float64, size(R'))
>>>>>>> e09d7be5
    for j in 1:size(R, 1)
        B[:, j] = R[j, :] .* f_0 ./ dot(R[j, :], f_0)
    end
    return B
end
<|MERGE_RESOLUTION|>--- conflicted
+++ resolved
@@ -20,9 +20,9 @@
 # along with CherenkovDeconvolution.jl.  If not, see <http://www.gnu.org/licenses/>.
 # 
 """
-    ibu(data, train, x, y[, bins]; kwargs...)
+    ibu(data, train, x, y[, bins_y]; kwargs...)
 
-    ibu(x_data, x_train, y_train[, bins]; kwargs...)
+    ibu(x_data, x_train, y_train[, bins_y]; kwargs...)
 
     ibu(R, g; kwargs...)
 
@@ -30,51 +30,9 @@
 Deconvolve the observed data applying the *Iterative Bayesian Unfolding* trained on the
 given training set.
 
-The first form of this function works on the two DataFrames `data` and `train`, where `y`
-specifies the target column to be deconvolved (this column has to be present in `train`)
-and `x` specifies the observed column present in both DataFrames. The second form accordingly
-works on vectors and the third form makes use of a pre-defined detector response matrix `R`
-and an observed (discrete) probability density `g`. In the first two forms, `R` and `g` are
-directly obtained from the data and the keyword arguments.
-
-<<<<<<< HEAD
-This function wraps `ibu(R, g; kwargs...)`, constructing `R` and `g` from the examples in
-the three arrays.
-"""
-function ibu(x_data::AbstractArray{T, 1},
-             x_train::AbstractArray{T, 1},
-             y_train::AbstractArray{T, 1},
-             bins::AbstractArray{T, 1} = 1:maximum(y_train);
-             kwargs...) where T<:Int
-                     
-    bins_x = 1:maximum(vcat(x_data, x_train)) # no need to provide this as an argument
-    
-    # recode indices
-    recode_dict, y_train = _recode_indices(bins, y_train)
-    _, x_train, x_data   = _recode_indices(bins_x, x_train, x_data)
-    kwargs_dict = Dict{Symbol, Any}(kwargs)
-    if haskey(kwargs_dict, :f_0)
-        kwargs_dict[:f_0] = _check_prior(kwargs_dict[:f_0], recode_dict)
-    end
-    if haskey(kwargs_dict, :inspect)
-        fun = kwargs_dict[:inspect] # inspection function
-        kwargs_dict[:inspect] = (f, args...) -> fun(_recode_result(f, recode_dict), args...)
-    end
-    
-    # prepare arguments
-    R = Util.fit_R(y_train, x_train, bins_y = bins, bins_x = bins_x)
-    g = Util.fit_pdf(x_data, bins_x)
-    
-    # deconvolve
-    f = ibu(R, g; kwargs_dict...)
-    return _recode_result(f, recode_dict) # revert recoding of labels
-    
-end
-=======
 The vectors `x_data`, `x_train`, and `y_train` (or accordingly `data[x]`, `train[x]`, and
 `train[y]`) must contain label/observation indices rather than actual values. All expected
-indices in `y_train` are optionally provided as `bins`.
->>>>>>> e09d7be5
+indices in `y_train` are optionally provided as `bins_y`.
 
 
 **Keyword arguments**
@@ -96,16 +54,6 @@
 - `inspect = nothing`
   is a function `(f_k::Vector, k::Int, chi2s::Float64) -> Any` optionally called in every
   iteration.
-<<<<<<< HEAD
-"""
-function ibu(R::Matrix{Float64}, g::Array{T, 1};
-             f_0::Array{Float64, 1} = Float64[],
-             smoothing::Function = Base.identity,
-             K::Int = 3,
-             epsilon::Float64 = 0.0,
-             inspect::Function = (args...) -> nothing,
-             loggingstream::IO = devnull) where T<:Number
-=======
 - `loggingstream = DevNull`
   is an optional `IO` stream to write log messages to.
 
@@ -132,15 +80,16 @@
   _discrete_deconvolution(ibu, x_data, x_train, y_train, bins_y, Dict{Symbol, Any}(kwargs))
 
 
-function ibu(R::Matrix{TR}, g::Vector{Tg};
-             f_0::Vector{Float64} = Float64[],
-             smoothing::Function = Base.identity,
-             K::Int = 3,
-             epsilon::Float64 = 0.0,
-             fit_ratios::Bool = false,
-             inspect::Function = (args...) -> nothing,
-             loggingstream::IO = DevNull) where {TR<:Number, Tg<:Number}
->>>>>>> e09d7be5
+function ibu( R :: Matrix{TR},
+	          g :: Vector{Tg};
+              f_0        :: Vector{Float64} = Float64[],
+              smoothing  :: Function        = Base.identity,
+              K          :: Int             = 3,
+              epsilon    :: Float64         = 0.0,
+              fit_ratios :: Bool            = false,
+              inspect    :: Function        = (args...) -> nothing,
+              loggingstream :: IO = devnull,
+              kwargs... ) where {TR<:Number, Tg<:Number}
     
     # check arguments
     if size(R, 1) != length(g)
@@ -188,13 +137,8 @@
 end
 
 # reverse the transfer with Bayes' rule, given the transfer matrix R and the prior f_0
-<<<<<<< HEAD
-function _ibu_reverse_transfer(R::Matrix{Float64}, f_0::Array{Float64, 1})
-    B = zero(R')
-=======
 function _ibu_reverse_transfer(R::Matrix{T}, f_0::Vector{Float64}) where T<:Number
     B = zeros(Float64, size(R'))
->>>>>>> e09d7be5
     for j in 1:size(R, 1)
         B[:, j] = R[j, :] .* f_0 ./ dot(R[j, :], f_0)
     end
