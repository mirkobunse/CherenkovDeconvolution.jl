# 
# CherenkovDeconvolution.jl
# Copyright 2018, 2019 Mirko Bunse
# 
# 
# Deconvolution methods for Cherenkov astronomy and other use cases in experimental physics.
# 
# 
# CherenkovDeconvolution.jl is free software: you can redistribute it and/or modify
# it under the terms of the GNU General Public License as published by
# the Free Software Foundation, either version 3 of the License, or
# (at your option) any later version.
# 
# This program is distributed in the hope that it will be useful,
# but WITHOUT ANY WARRANTY; without even the implied warranty of
# MERCHANTABILITY or FITNESS FOR A PARTICULAR PURPOSE.  See the
# GNU General Public License for more details.
# 
# You should have received a copy of the GNU General Public License
# along with CherenkovDeconvolution.jl.  If not, see <http://www.gnu.org/licenses/>.
# 
module CherenkovDeconvolution


using LinearAlgebra, DataFrames
using Optim: optimize # Optim required for adaptive step sizes

export Util, Sklearn
export dsea, ibu, run
export alpha_decay_exp, alpha_decay_mul, alpha_adaptive_run


# utility modules
include("util.jl")
include("sklearn.jl")


# deconvolution methods
include("methods/svd.jl")
include("methods/run.jl")
include("methods/ibu.jl")
include("methods/dsea.jl")


# 
# additional helpers
# 

# wrapper for classical algorithms (e.g. run or ibu) to set up R and g, then calling the solver
function _discrete_deconvolution( solver  :: Function,
                                  x_data  :: AbstractVector{T},
                                  x_train :: AbstractVector{T},
                                  y_train :: AbstractVector{T},
                                  bins_y  :: AbstractVector{T},
                                  kw_dict :: Dict{Symbol, Any};
                                  normalize_g::Bool=true ) where T<:Int
    # recode indices
    recode_dict, y_train = _recode_indices(bins_y, y_train)
    _, x_data, x_train   = _recode_indices(1:maximum(vcat(x_data, x_train)), x_data, x_train)
    
    # prepare the arguments for the solver
    bins_x = 1:maximum(vcat(x_data, x_train)) # ensure same bins in R and g
    fit_ratios = get(kw_dict, :fit_ratios, false) # ratios fitted instead of pdfs?
    R = Util.fit_R(y_train, x_train, bins_x = bins_x, normalize = !fit_ratios)
    g = Util.fit_pdf(x_data, bins_x, normalize = normalize_g) # absolute counts instead of pdf
    
    # recode the prior (if specified)
    if haskey(kw_dict, :f_0)
        f_0 = _check_prior(kw_dict[:f_0], recode_dict) # also normalizes f_0
        if fit_ratios
            f_0 = f_0 ./ Util.fit_pdf(y_train) # pdf prior -> ratio prior
        end
        kw_dict[:f_0] = f_0 # update
    elseif fit_ratios
        kw_dict[:f_0] = ones(size(R, 2)) ./ Util.fit_pdf(y_train) # uniform prior instead of f_train
    end
    
    # inspect with original coding of labels
    if haskey(kw_dict, :inspect)
        inspect = kw_dict[:inspect] # inspection function
        kw_dict[:inspect] = (f_est, args...) -> begin
            if fit_ratios
                f_est = f_est .* Util.fit_pdf(y_train) # ratio solution -> pdf solution
            end
            inspect(Util.normalizepdf(_recode_result(f_est, recode_dict), warn=false), args...)
        end
    end
    
    # call the solver (ibu, run,...)
    f_est = solver(R, g; kw_dict...)
    if fit_ratios
        f_est = f_est .* Util.fit_pdf(y_train) # ratio solution -> pdf solution
    end
    return Util.normalizepdf(_recode_result(f_est, recode_dict)) # revert recoding of labels
end

# check and repair the f_0 argument
function _check_prior(f_0::Vector{Float64}, m::Int64, fit_ratios::Bool=false)
    if length(f_0) == 0
        return fit_ratios ? ones(m) : ones(m) ./ m
    elseif length(f_0) != m
        throw(DimensionMismatch("dim(f_0) = $(length(f_0)) != $m, the number of classes"))
    elseif fit_ratios # f_0 is provided and alright
        return f_0
    else
        return Util.normalizepdf(f_0) # ensure pdf (default case)
    end
end

_check_prior(f_0::Vector{Float64}, recode_dict::Dict{T, T}) where T<:Int =
    _check_prior(length(f_0) > 0 ? f_0[sort(setdiff(collect(values(recode_dict)), [-1]))] : f_0, length(recode_dict)-1 )

# recode indices to resemble a unit range (no missing labels in between)
<<<<<<< HEAD
function _recode_indices(bins::AbstractArray{T,1}, inds::AbstractArray{T,1}...) where T<:Int
=======
function _recode_indices(bins::AbstractVector{T}, inds::AbstractVector{T}...) where T<:Int
>>>>>>> e09d7be5
    
    # recode the training set
    inds_bins = sort(unique(vcat(inds...)))
    inds_dict = Dict(zip(inds_bins, 1:length(inds_bins)))
    inds_rec  = map(ind -> map(i -> inds_dict[i], ind), inds)
    
    # set up reverse recoding applied in _recode_result
    recode_dict = Dict(zip(values(inds_dict), keys(inds_dict))) # map from values to keys
    recode_dict[-1] = maximum(bins) # the highest actual bin (may not be in y_train)
    
    return recode_dict, inds_rec...
    
end

# recode a deconvolution result by reverting the initial recoding of the data
<<<<<<< HEAD
function _recode_result(f::Array{Float64,1}, recode_dict::Dict{T,T}) where T<:Int
    r = zeros(Float64, maximum(values(recode_dict)))
=======
_recode_result(f::Vector{Float64}, recode_dict::Dict{T, T}) where T<:Int =
    _recode_result(convert(Matrix, f'), recode_dict)[:] # treat f like a 1xN matrix

# like above but for probability matrices (used if DSEA returns contributions)
function _recode_result(proba::Matrix{Float64}, recode_dict::Dict{T, T}) where T<:Int
    r = zeros(Float64, size(proba, 1), maximum(values(recode_dict)))
>>>>>>> e09d7be5
    for (k, v) in recode_dict
        if k != -1
            r[:, v] = proba[:, k]
        end # else, the key was just included to store the maximum value
    end
    return r
end

end
<|MERGE_RESOLUTION|>--- conflicted
+++ resolved
@@ -111,11 +111,7 @@
     _check_prior(length(f_0) > 0 ? f_0[sort(setdiff(collect(values(recode_dict)), [-1]))] : f_0, length(recode_dict)-1 )
 
 # recode indices to resemble a unit range (no missing labels in between)
-<<<<<<< HEAD
-function _recode_indices(bins::AbstractArray{T,1}, inds::AbstractArray{T,1}...) where T<:Int
-=======
 function _recode_indices(bins::AbstractVector{T}, inds::AbstractVector{T}...) where T<:Int
->>>>>>> e09d7be5
     
     # recode the training set
     inds_bins = sort(unique(vcat(inds...)))
@@ -131,17 +127,12 @@
 end
 
 # recode a deconvolution result by reverting the initial recoding of the data
-<<<<<<< HEAD
-function _recode_result(f::Array{Float64,1}, recode_dict::Dict{T,T}) where T<:Int
-    r = zeros(Float64, maximum(values(recode_dict)))
-=======
 _recode_result(f::Vector{Float64}, recode_dict::Dict{T, T}) where T<:Int =
     _recode_result(convert(Matrix, f'), recode_dict)[:] # treat f like a 1xN matrix
 
 # like above but for probability matrices (used if DSEA returns contributions)
 function _recode_result(proba::Matrix{Float64}, recode_dict::Dict{T, T}) where T<:Int
     r = zeros(Float64, size(proba, 1), maximum(values(recode_dict)))
->>>>>>> e09d7be5
     for (k, v) in recode_dict
         if k != -1
             r[:, v] = proba[:, k]
